--- conflicted
+++ resolved
@@ -273,14 +273,11 @@
 
   this->rosnode_ = new ros::NodeHandle(this->robot_namespace_ + "/" + this->camera_name_);
 
-<<<<<<< HEAD
-=======
   // initialize camera_info_manager
   this->camera_info_manager_.reset(new camera_info_manager::CameraInfoManager(
           *this->rosnode_, this->camera_name_));
 
   // resolve tf prefix
->>>>>>> 4633a75d
   std::string key;
   if(this->rosnode_->searchParam("tf_prefix", key)){
     std::string prefix;
