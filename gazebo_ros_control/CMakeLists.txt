cmake_minimum_required(VERSION 2.8.3)

project(gazebo_ros_control)

# Load catkin and all dependencies required for this package
find_package(catkin REQUIRED COMPONENTS
  roscpp
  gazebo_ros
  controller_manager
<<<<<<< HEAD
  hardware_interface 
  transmission_interface
  pluginlib)
=======
  hardware_interface
  pluginlib
  )
>>>>>>> 2dcf7696

# Depend on system install of Gazebo and SDFormat
find_package(gazebo REQUIRED)
find_package(SDF REQUIRED)

catkin_package(
  CATKIN_DEPENDS
  roscpp
  gazebo_ros
  controller_manager
  pluginlib
  transmission_interface
  INCLUDE_DIRS include
  )

link_directories(${GAZEBO_LIBRARY_DIRS})
include_directories(include
  ${Boost_INCLUDE_DIR}
  ${catkin_INCLUDE_DIRS}
  ${GAZEBO_INCLUDE_DIRS}
  ${SDFormat_INCLUDE_DIRS}
  )

## Libraries
add_library(${PROJECT_NAME} src/ros_control_plugin.cpp)
target_link_libraries(${PROJECT_NAME} ${catkin_LIBRARIES} ${SDFormat_LIBRARIES})

add_library(default_robot_hw_sim src/default_robot_hw_sim.cpp)
target_link_libraries(default_robot_hw_sim ${catkin_LIBRARIES} ${SDFormat_LIBRARIES})

## Install
install(TARGETS ${PROJECT_NAME} default_robot_hw_sim
  LIBRARY DESTINATION ${CATKIN_PACKAGE_LIB_DESTINATION}
  )

install(DIRECTORY include/${PROJECT_NAME}/
  DESTINATION ${CATKIN_PACKAGE_INCLUDE_DESTINATION}
  )

install(FILES robot_hw_sim_plugins.xml
  DESTINATION ${CATKIN_PACKAGE_SHARE_DESTINATION}
  )
<|MERGE_RESOLUTION|>--- conflicted
+++ resolved
@@ -7,15 +7,10 @@
   roscpp
   gazebo_ros
   controller_manager
-<<<<<<< HEAD
   hardware_interface 
   transmission_interface
-  pluginlib)
-=======
-  hardware_interface
   pluginlib
   )
->>>>>>> 2dcf7696
 
 # Depend on system install of Gazebo and SDFormat
 find_package(gazebo REQUIRED)
