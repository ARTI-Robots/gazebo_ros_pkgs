^^^^^^^^^^^^^^^^^^^^^^^^^^^^^^^^^^^^^
Changelog for package gazebo_ros_pkgs
^^^^^^^^^^^^^^^^^^^^^^^^^^^^^^^^^^^^^

<<<<<<< HEAD
2.4.0 (2013-10-14)
=======
2.3.4 (2013-11-13)
>>>>>>> df5dd371
------------------

2.3.3 (2013-10-10)
------------------

2.3.2 (2013-09-19)
------------------

2.3.1 (2013-08-27)
------------------

2.3.0 (2013-08-12)
------------------
* Renamed ros_control_plugin, updated documentation

2.2.1 (2013-07-29)
------------------

2.2.0 (2013-07-29)
------------------

2.1.5 (2013-07-18)
------------------

2.1.4 (2013-07-14)
------------------

2.1.3 (2013-07-13)
------------------

2.1.2 (2013-07-12)
------------------
* 2.1.1

2.1.1 (2013-07-10 19:11)
------------------------

2.1.0 (2013-06-27)
------------------
* Added args to launch files, documentation
* Updated package.xml

2.0.2 (2013-06-20)
------------------

2.0.1 (2013-06-19)
------------------
* Incremented version to 2.0.1
* Updated documentation diagrams

2.0.0 (2013-06-18)
------------------
* Changed version to 2.0.0 based on gazebo_simulator being 1.0.0
* Updated package.xml files for ros.org documentation purposes
* Created new diagram
* Moved diagrams into repository
* Renamed meta package for gazebo_ros_pkgs<|MERGE_RESOLUTION|>--- conflicted
+++ resolved
@@ -2,11 +2,11 @@
 Changelog for package gazebo_ros_pkgs
 ^^^^^^^^^^^^^^^^^^^^^^^^^^^^^^^^^^^^^
 
-<<<<<<< HEAD
+2.4.0-2 (2013-11-13)
+------------------
+* rerelease because sdformat became libsdformat, but we also based change on 2.3.4 in hydro-devel.
+
 2.4.0 (2013-10-14)
-=======
-2.3.4 (2013-11-13)
->>>>>>> df5dd371
 ------------------
 
 2.3.3 (2013-10-10)
